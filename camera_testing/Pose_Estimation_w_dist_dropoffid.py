--- conflicted
+++ resolved
@@ -3,7 +3,6 @@
 import threading
 import numpy as np
 import cv2
-<<<<<<< HEAD
 import matplotlib.pyplot as plt
 from picamera2 import Picamera2
 
@@ -14,16 +13,6 @@
     """ Continuously updates the OpenCV window with new frames. """
     cv2.namedWindow("Estimated Pose", cv2.WINDOW_NORMAL)
     cv2.moveWindow("Estimated Pose", 100, 100)  # Ensures window is visible
-=======
-import sys
-import time
-def draw_axis(img, rvec, tvec, camera_matrix, dist_coeffs, length):
-    """
-    Draw 3D axes on the marker for visualization.
-    """
-    # Define the axis points in 3D space
-    axis_points = np.float32([[0, 0, 0], [length, 0, 0], [0, length, 0], [0, 0, length]]).reshape(-1, 3)
->>>>>>> a957e770
 
     while True:
         if hasattr(show_image, "frame") and show_image.frame is not None:
@@ -49,37 +38,18 @@
 # In reality we just need pose estimation the other functions are to visualize what the code is doing
 # All we would really need is identification of the correct marker
 def pose_estimation(frame, aruco_dict_type, matrix_coefficients, distortion_coefficients, drop_zoneID, marker_size):
-<<<<<<< HEAD
+
     """ Detect and estimate pose of ArUco markers. """
     gray = cv2.cvtColor(frame, cv2.COLOR_BGR2GRAY)
     aruco_dict = cv2.aruco.getPredefinedDictionary(aruco_dict_type)
-=======
-    drop_zone_found = False
-    gray = cv2.cvtColor(frame, cv2.COLOR_BGR2GRAY)  # Process image to black and white
-    aruco_dict = cv2.aruco.getPredefinedDictionary(aruco_dict_type)  # Specify ArUco library
->>>>>>> a957e770
+
     parameters = cv2.aruco.DetectorParameters()
     
     corners, ids, rejected_img_points = cv2.aruco.detectMarkers(gray, aruco_dict, parameters=parameters)
-<<<<<<< HEAD
 
-=======
-    
-    # Overlay the detected markers on the frame (assuming aruco_display is defined)
-    frame = aruco_display(corners, ids, rejected_img_points, frame, drop_zoneID)
-    
-    # Get the image center (frame dimensions: height, width)
-    (height, width) = frame.shape[:2]
-    image_center = (int(width / 2), int(height / 2))
-    
-    # Draw a small circle at the center of the frame
-    cv2.circle(frame, image_center, radius=5, color=(255, 0, 0), thickness=-1)
-    
->>>>>>> a957e770
     if ids is not None:
         ids = ids.flatten()
         for marker_index, marker_id in enumerate(ids):
-<<<<<<< HEAD
             print(f"Processing marker ID {marker_id}")
             rvec, tvec, _ = cv2.aruco.estimatePoseSingleMarkers(
                 corners[marker_index], marker_size, matrix_coefficients, distortion_coefficients
@@ -92,31 +62,6 @@
                             (10, 30), cv2.FONT_HERSHEY_SIMPLEX, 1, (0, 255, 0), 2)
 
     return frame
-=======
-            # Estimate pose for the marker
-            rvec, tvec, _ = cv2.aruco.estimatePoseSingleMarkers(corners[marker_index], marker_size, matrix_coefficients, distortion_coefficients)
-            
-            # Draw the axes for the marker (assuming draw_axis is defined)
-            draw_axis(frame, rvec, tvec, matrix_coefficients, distortion_coefficients, 0.1)
-            
-            if marker_id == drop_zoneID:
-                drop_zone_found = True
-                # Compute the distance from the camera to the marker
-                distance = np.linalg.norm(tvec)
-                # Display the distance on the frame
-                cv2.putText(frame, f"Distance to Drop-Zone: {distance:.2f} m", 
-                            (10, 30), cv2.FONT_HERSHEY_SIMPLEX, 1, (0, 255, 0), 2, cv2.LINE_AA)
-                # Squeeze tvec to remove extra dimensions
-                tvec_flat = np.squeeze(tvec)
-                angle_x = np.degrees(np.arctan(tvec_flat[0] / tvec_flat[2]))
-                
-                # Display the calculated angle on the frame
-                cv2.putText(frame, f"Angle: {angle_x:.2f} deg", 
-                            (10, 60), cv2.FONT_HERSHEY_SIMPLEX, 1, (0, 255, 0), 2, cv2.LINE_AA)
-            else:
-                drop_zone_found = False
-    return frame, drop_zone_found
->>>>>>> a957e770
 
 # Define ArUco dictionary
 ARUCO_DICT = {
@@ -130,26 +75,17 @@
                              [0, 933.1586, 400.36993], 
                              [0, 0, 1]], dtype=np.float32)
 
-<<<<<<< HEAD
 # Corrected distortion matrix
 distortion = np.array([-0.43948, 0.18514, 0, 0, 0], dtype=np.float32).reshape(1, 5)
 
 # Initialize Picamera2
 picam2 = Picamera2()
 print("Camera has been configured")
-=======
-picam2 = Picamera2()
-picam2.configure(picam2.create_preview_configuration(raw={"size": (1640, 1232)}, main={"format": 'RGB888', "size": (640, 480)}))
->>>>>>> a957e770
 picam2.start()
 time.sleep(2)
 
 drop_zoneID = 1
-<<<<<<< HEAD
 marker_size = 0.254  # Size of the physical marker in meters
-=======
-marker_size = 0.06611 #Size of physical marker in meters
->>>>>>> a957e770
 
 # Initialize and start OpenCV display thread
 show_image.frame = None  # Initialize frame
@@ -162,7 +98,6 @@
     while True:
         print("Capturing image")
         img = picam2.capture_array()
-<<<<<<< HEAD
         img = cv2.cvtColor(img, cv2.COLOR_BGRA2BGR)
 
         print(f"Captured image shape: {img.shape}, dtype: {img.dtype}")
@@ -181,14 +116,6 @@
             show_fallback_image(output)
 
         time.sleep(0.05)  # Allow time for the display to update
-=======
-        output,_ = pose_estimation(img, ARUCO_DICT[aruco_type], intrinsic_camera, distortion, drop_zoneID, marker_size)
-
-        # Always display GUI
-        cv2.imshow("Estimated Pose", output)
-        if cv2.waitKey(1) & 0xFF == ord('q'):
-            break
->>>>>>> a957e770
 
 finally:
     picam2.stop()
