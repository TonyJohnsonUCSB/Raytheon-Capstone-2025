import os
# suppress libpng incorrect sRGB profile warnings
os.environ['OPENCV_IO_ENABLE_PNG_WARNINGS'] = '0'

import asyncio
import time
import cv2
import numpy as np
from picamera2 import Picamera2
from mavsdk import System
from mavsdk.offboard import OffboardError, VelocityNedYaw

# --- PID Controller Parameters for Vibration-Resistant Tracking ---
<<<<<<< HEAD
Kp_x, Ki_x, Kd_x = 0.6, 0.0, 0.4
Kp_y, Ki_y, Kd_y = 0.6, 0.0, 0.4
=======
Kp_x, Ki_x, Kd_x = 1.0, 0.0, 0.4  # increased derivative
Kp_y, Ki_y, Kd_y = 1.0, 0.0, 0.4
>>>>>>> 86f01b59
prev_error_x = prev_error_y = 0.0
integral_x = integral_y = 0.0
last_time = time.time()

# velocity limits & slow-zone
MAX_VEL = 0.5       # m/s
SLOW_DIST = 0.10    # m (10 cm)

# --- Frame stabilization state ---
prev_gray = None

# --- ArUco & Camera Calibration setup ---
ARUCO_DICT = cv2.aruco.getPredefinedDictionary(cv2.aruco.DICT_6X6_250)
parameters = cv2.aruco.DetectorParameters_create()
parameters.adaptiveThreshConstant = 7
parameters.minMarkerPerimeterRate = 0.03

camera_matrix = np.array([[933.15867, 0, 657.59],
                          [0, 933.1586, 400.36993],
                          [0, 0, 1]])
dist_coeffs = np.array([-0.43948, 0.18514, 0, 0])
marker_size = 0.06611  # meters
drop_zone_id = 1  # ArUco ID to track

# --- Video settings ---
VIDEO_NAME = '/home/rtxcapstone/Desktop/5.13.2025Field4_north_plusK_rightcamera.avi'
FRAME_SIZE = (640, 480)
REQUESTED_FPS = 30.0  # desired capture rate

# --- Picamera2 setup ---
picam2 = Picamera2()
config = picam2.create_preview_configuration(
    main={"format": 'RGB888', "size": FRAME_SIZE}
)
picam2.configure(config)

<<<<<<< HEAD
# Start camera and warm up
print("-- Camera starting...")
picam2.start()
time.sleep(2)
print("-- Camera started, warming up exposure")

# --- Calibrate achievable FPS ---
warmup_frames = 30
timestamps = []
for _ in range(warmup_frames):
    timestamps.append(time.time())
    _ = picam2.capture_array()
timestamps.append(time.time())
intervals = [t2 - t1 for t1, t2 in zip(timestamps, timestamps[1:])]
avg_dt = sum(intervals) / len(intervals)
max_fps = 1.0 / avg_dt if avg_dt > 0 else REQUESTED_FPS
CAPTURE_FPS = min(REQUESTED_FPS, max_fps)
FRAME_INTERVAL = 1.0 / CAPTURE_FPS
print(f"-- Max sensor FPS ~{max_fps:.1f}, using {CAPTURE_FPS:.1f} FPS for recording")

# Lock sensor frame duration to chosen FPS
dur = int(1e6 / CAPTURE_FPS)
picam2.set_controls({"FrameDurationLimits": (dur, dur)})

# Setup VideoWriter at calibrated FPS
fourcc = cv2.VideoWriter_fourcc(*'MJPG')
out = cv2.VideoWriter(VIDEO_NAME, fourcc, CAPTURE_FPS, FRAME_SIZE)
if not out.isOpened():
    raise RuntimeError(f"Cannot open VideoWriter at {VIDEO_NAME} with {CAPTURE_FPS:.2f} FPS")
=======
dur = int(1e6 / CAPTURE_FPS)
picam2.set_controls({"FrameDurationLimits": (dur, dur)})

print("-- Camera starting...")
picam2.start()
time.sleep(2)
print("-- Camera started")
>>>>>>> 86f01b59

# --- PID functions ---
def pid_east(error_x: float, dt: float) -> float:
    global prev_error_x, integral_x
    integral_x += error_x * dt
    derivative = (error_x - prev_error_x) / dt if dt > 0 else 0.0
    outp = Kp_x * error_x + Ki_x * integral_x + Kd_x * derivative
    prev_error_x = error_x
<<<<<<< HEAD
    return outp
=======
    return -outp  # x>0 -> move west (negative east)
>>>>>>> 86f01b59

def pid_north(error_y: float, dt: float) -> float:
    global prev_error_y, integral_y
    integral_y += error_y * dt
    derivative = (error_y - prev_error_y) / dt if dt > 0 else 0.0
    outp = Kp_y * error_y + Ki_y * integral_y + Kd_y * derivative
    prev_error_y = error_y
    return -outp  # y>0 -> move south (negative north)

# --- Drone connection and takeoff ---
async def connect_and_arm() -> System:
    drone = System()
    await drone.connect(system_address="serial:///dev/ttyAMA0:57600")
    async for state in drone.core.connection_state():
        if state.is_connected:
            break
    async for health in drone.telemetry.health():
        if health.is_global_position_ok and health.is_home_position_ok:
            break
    await drone.action.arm()
<<<<<<< HEAD
    print("-- Taking off to 12m")
    await drone.action.set_takeoff_altitude(4)
=======
    await drone.action.set_takeoff_altitude(6)
>>>>>>> 86f01b59
    await drone.action.takeoff()
    await asyncio.sleep(20)
    return drone

# --- Main offboard tracking loop ---
async def offboard_loop(drone: System):
    global prev_gray, last_time, integral_x, integral_y, prev_error_x, prev_error_y
    # initialize offboard
    await drone.offboard.set_velocity_ned(VelocityNedYaw(0.0, 0.0, 0.0, 0.0))
    try:
        await drone.offboard.start()
    except OffboardError:
        return

<<<<<<< HEAD
    print("-- Entering PID tracking loop --")
    try:
        while True:
            loop_start = time.time()
            now = loop_start
            dt = now - last_time if last_time else FRAME_INTERVAL
            last_time = now

            # capture & stabilize
            frame = await asyncio.to_thread(picam2.capture_array)
            gray = cv2.cvtColor(frame, cv2.COLOR_BGR2GRAY)
            if prev_gray is None:
                stabilized = frame.copy()
            else:
                prev_pts = cv2.goodFeaturesToTrack(prev_gray, maxCorners=200,
                                                   qualityLevel=0.01, minDistance=30)
                M = None
                if prev_pts is not None:
                    curr_pts, status, _ = cv2.calcOpticalFlowPyrLK(prev_gray, gray, prev_pts, None)
                    valid = status.reshape(-1) == 1
                    if np.count_nonzero(valid) >= 6:
                        src = prev_pts[valid]
                        dst = curr_pts[valid]
                        M, _ = cv2.estimateAffinePartial2D(src, dst)
                stabilized = cv2.warpAffine(frame, M, FRAME_SIZE) if M is not None else frame.copy()
            prev_gray = gray

            # ArUco detection & PID
            corners, ids, _ = cv2.aruco.detectMarkers(
                cv2.cvtColor(stabilized, cv2.COLOR_BGR2GRAY), ARUCO_DICT, parameters=parameters)
            vel_east = vel_north = 0.0
            x_cam = y_cam = z_cam = None
            if ids is not None:
                for idx, mid in enumerate(ids.flatten()):
                    if int(mid) != drop_zone_id:
                        continue
                    _, tvecs, _ = cv2.aruco.estimatePoseSingleMarkers([
                        corners[idx]], marker_size, camera_matrix, dist_coeffs)
                    x_cam, y_cam, z_cam = tvecs[0][0]
                    vel_east = pid_east(x_cam, dt)
                    vel_north = pid_north(y_cam, dt)
                    cv2.aruco.drawDetectedMarkers(stabilized, [corners[idx]])
                    break
            else:
                integral_x = integral_y = 0.0
                prev_error_x = prev_error_y = 0.0

            # send velocity command
            await drone.offboard.set_velocity_ned(
                VelocityNedYaw(vel_north, vel_east, 0.0, 0.0)
            )

            # overlay telemetry
            if x_cam is not None:
                cv2.putText(stabilized, f"x={x_cam:.3f} y={y_cam:.3f} z={z_cam:.3f}",
                            (10, 30), cv2.FONT_HERSHEY_SIMPLEX, 0.6, (0,255,0), 2)
                cv2.putText(stabilized, f"vx={vel_east:.2f} vy={vel_north:.2f}",
                            (10, 60), cv2.FONT_HERSHEY_SIMPLEX, 0.6, (255,0,0), 2)
            else:
                cv2.putText(stabilized, "No marker detected",
                            (10, 60), cv2.FONT_HERSHEY_SIMPLEX, 0.6, (0,0,255), 2)

            # record & display
            out.write(stabilized)
            cv2.imshow("Preview", stabilized)

            if cv2.waitKey(1) & 0xFF == ord('q'):
=======
    while True:
        now = time.time()
        dt = now - last_time if last_time else 0.01
        last_time = now

        frame = await asyncio.to_thread(picam2.capture_array)
        gray = cv2.cvtColor(frame, cv2.COLOR_BGR2GRAY)

        # stabilization
        if prev_gray is None:
            stabilized = frame.copy()
        else:
            prev_pts = cv2.goodFeaturesToTrack(prev_gray, maxCorners=200,
                                               qualityLevel=0.01, minDistance=30)
            M = None
            if prev_pts is not None:
                curr_pts, status, _ = cv2.calcOpticalFlowPyrLK(prev_gray, gray, prev_pts, None)
                valid = status.reshape(-1)==1
                if np.count_nonzero(valid) >= 6:
                    src = prev_pts[valid]
                    dst = curr_pts[valid]
                    M, _ = cv2.estimateAffinePartial2D(src, dst)
            if M is not None:
                h, w = frame.shape[:2]
                stabilized = cv2.warpAffine(frame, M, (w, h))
            else:
                stabilized = frame.copy()
        prev_gray = gray

        # ArUco detection
        gray_stab = cv2.cvtColor(stabilized, cv2.COLOR_BGR2GRAY)
        corners, ids, _ = cv2.aruco.detectMarkers(gray_stab, ARUCO_DICT, parameters=parameters)

        vel_east = vel_north = 0.0
        x_cam = y_cam = z_cam = None

        if ids is not None:
            for idx, mid in enumerate(ids.flatten()):
                if int(mid) != drop_zone_id:
                    continue
                _, tvecs, _ = cv2.aruco.estimatePoseSingleMarkers(
                    [corners[idx]], marker_size, camera_matrix, dist_coeffs)
                x_cam, y_cam, z_cam = tvecs[0][0]

                # slow-down zone
                if abs(x_cam) < SLOW_DIST and abs(y_cam) < SLOW_DIST:
                    vel_east = vel_north = 0.0
                else:
                    ve = pid_east(x_cam, dt)
                    vn = pid_north(y_cam, dt)
                    # clamp
                    vel_east  = np.clip(ve, -MAX_VEL, MAX_VEL)
                    vel_north = np.clip(vn, -MAX_VEL, MAX_VEL)
>>>>>>> 86f01b59
                break
        else:
            integral_x = integral_y = 0.0
            prev_error_x = prev_error_y = 0.0

        await drone.offboard.set_velocity_ned(
            VelocityNedYaw(vel_north, vel_east, 0.0, 0.0)
        )

        # overlay telemetry
        text = f"x={x_cam:.3f} y={y_cam:.3f} z={z_cam:.3f}" if x_cam is not None else "No marker detected"
        cv2.putText(stabilized, text, (10, 30), cv2.FONT_HERSHEY_SIMPLEX, 0.6, (0,255,0), 2)
        cv2.putText(stabilized, f"vx={vel_east:.2f} vy={vel_north:.2f}",
                    (10, 60), cv2.FONT_HERSHEY_SIMPLEX, 0.6, (255,0,0), 2)

        out.write(stabilized)
        cv2.imshow("Preview", stabilized)
        if cv2.waitKey(1) & 0xFF == ord('q'):
            break

<<<<<<< HEAD
            # throttle to consistent FPS
            elapsed = time.time() - loop_start
            sleep_time = FRAME_INTERVAL - elapsed
            if sleep_time > 0:
                await asyncio.sleep(sleep_time)
=======
        await asyncio.sleep(0.01)
>>>>>>> 86f01b59

    try:
        await drone.offboard.stop()
    except OffboardError:
        pass
    await drone.action.land()
    await asyncio.sleep(5)
    await drone.action.disarm()
    cv2.destroyAllWindows()

async def main():
    drone = await connect_and_arm()
<<<<<<< HEAD
    off_task = asyncio.create_task(offboard_loop(drone))
    try:
        await off_task
    except KeyboardInterrupt:
        off_task.cancel()
    finally:
        print("-- Cleaning up camera & writer")
=======
    loop_task = asyncio.create_task(offboard_loop(drone))
    try:
        await loop_task
    except KeyboardInterrupt:
        loop_task.cancel()
>>>>>>> 86f01b59
        picam2.stop()
        picam2.close()
        out.release()
        cv2.destroyAllWindows()
<<<<<<< HEAD
=======
        await loop_task
>>>>>>> 86f01b59

if __name__ == "__main__":
    asyncio.run(main())<|MERGE_RESOLUTION|>--- conflicted
+++ resolved
@@ -11,13 +11,8 @@
 from mavsdk.offboard import OffboardError, VelocityNedYaw
 
 # --- PID Controller Parameters for Vibration-Resistant Tracking ---
-<<<<<<< HEAD
-Kp_x, Ki_x, Kd_x = 0.6, 0.0, 0.4
-Kp_y, Ki_y, Kd_y = 0.6, 0.0, 0.4
-=======
-Kp_x, Ki_x, Kd_x = 1.0, 0.0, 0.4  # increased derivative
+Kp_x, Ki_x, Kd_x = 1.0, 0.0, 0.4  # updated gains
 Kp_y, Ki_y, Kd_y = 1.0, 0.0, 0.4
->>>>>>> 86f01b59
 prev_error_x = prev_error_y = 0.0
 integral_x = integral_y = 0.0
 last_time = time.time()
@@ -40,12 +35,12 @@
                           [0, 0, 1]])
 dist_coeffs = np.array([-0.43948, 0.18514, 0, 0])
 marker_size = 0.06611  # meters
-drop_zone_id = 1  # ArUco ID to track
+drop_zone_id = 1       # ArUco ID to track
 
 # --- Video settings ---
 VIDEO_NAME = '/home/rtxcapstone/Desktop/5.13.2025Field4_north_plusK_rightcamera.avi'
 FRAME_SIZE = (640, 480)
-REQUESTED_FPS = 30.0  # desired capture rate
+REQUESTED_FPS = 30.0   # desired capture rate
 
 # --- Picamera2 setup ---
 picam2 = Picamera2()
@@ -54,7 +49,6 @@
 )
 picam2.configure(config)
 
-<<<<<<< HEAD
 # Start camera and warm up
 print("-- Camera starting...")
 picam2.start()
@@ -84,15 +78,14 @@
 out = cv2.VideoWriter(VIDEO_NAME, fourcc, CAPTURE_FPS, FRAME_SIZE)
 if not out.isOpened():
     raise RuntimeError(f"Cannot open VideoWriter at {VIDEO_NAME} with {CAPTURE_FPS:.2f} FPS")
-=======
-dur = int(1e6 / CAPTURE_FPS)
+
+# (Duplicate controls in case of restart)
 picam2.set_controls({"FrameDurationLimits": (dur, dur)})
 
 print("-- Camera starting...")
 picam2.start()
 time.sleep(2)
 print("-- Camera started")
->>>>>>> 86f01b59
 
 # --- PID functions ---
 def pid_east(error_x: float, dt: float) -> float:
@@ -101,11 +94,7 @@
     derivative = (error_x - prev_error_x) / dt if dt > 0 else 0.0
     outp = Kp_x * error_x + Ki_x * integral_x + Kd_x * derivative
     prev_error_x = error_x
-<<<<<<< HEAD
-    return outp
-=======
     return -outp  # x>0 -> move west (negative east)
->>>>>>> 86f01b59
 
 def pid_north(error_y: float, dt: float) -> float:
     global prev_error_y, integral_y
@@ -126,12 +115,8 @@
         if health.is_global_position_ok and health.is_home_position_ok:
             break
     await drone.action.arm()
-<<<<<<< HEAD
     print("-- Taking off to 12m")
-    await drone.action.set_takeoff_altitude(4)
-=======
     await drone.action.set_takeoff_altitude(6)
->>>>>>> 86f01b59
     await drone.action.takeoff()
     await asyncio.sleep(20)
     return drone
@@ -146,7 +131,6 @@
     except OffboardError:
         return
 
-<<<<<<< HEAD
     print("-- Entering PID tracking loop --")
     try:
         while True:
@@ -183,11 +167,11 @@
                 for idx, mid in enumerate(ids.flatten()):
                     if int(mid) != drop_zone_id:
                         continue
-                    _, tvecs, _ = cv2.aruco.estimatePoseSingleMarkers([
-                        corners[idx]], marker_size, camera_matrix, dist_coeffs)
+                    _, tvecs, _ = cv2.aruco.estimatePoseSingleMarkers(
+                        [corners[idx]], marker_size, camera_matrix, dist_coeffs)
                     x_cam, y_cam, z_cam = tvecs[0][0]
-                    vel_east = pid_east(x_cam, dt)
-                    vel_north = pid_north(y_cam, dt)
+                    vel_east = np.clip(pid_east(x_cam, dt), -MAX_VEL, MAX_VEL)
+                    vel_north = np.clip(pid_north(y_cam, dt), -MAX_VEL, MAX_VEL)
                     cv2.aruco.drawDetectedMarkers(stabilized, [corners[idx]])
                     break
             else:
@@ -214,125 +198,34 @@
             cv2.imshow("Preview", stabilized)
 
             if cv2.waitKey(1) & 0xFF == ord('q'):
-=======
-    while True:
-        now = time.time()
-        dt = now - last_time if last_time else 0.01
-        last_time = now
-
-        frame = await asyncio.to_thread(picam2.capture_array)
-        gray = cv2.cvtColor(frame, cv2.COLOR_BGR2GRAY)
-
-        # stabilization
-        if prev_gray is None:
-            stabilized = frame.copy()
-        else:
-            prev_pts = cv2.goodFeaturesToTrack(prev_gray, maxCorners=200,
-                                               qualityLevel=0.01, minDistance=30)
-            M = None
-            if prev_pts is not None:
-                curr_pts, status, _ = cv2.calcOpticalFlowPyrLK(prev_gray, gray, prev_pts, None)
-                valid = status.reshape(-1)==1
-                if np.count_nonzero(valid) >= 6:
-                    src = prev_pts[valid]
-                    dst = curr_pts[valid]
-                    M, _ = cv2.estimateAffinePartial2D(src, dst)
-            if M is not None:
-                h, w = frame.shape[:2]
-                stabilized = cv2.warpAffine(frame, M, (w, h))
-            else:
-                stabilized = frame.copy()
-        prev_gray = gray
-
-        # ArUco detection
-        gray_stab = cv2.cvtColor(stabilized, cv2.COLOR_BGR2GRAY)
-        corners, ids, _ = cv2.aruco.detectMarkers(gray_stab, ARUCO_DICT, parameters=parameters)
-
-        vel_east = vel_north = 0.0
-        x_cam = y_cam = z_cam = None
-
-        if ids is not None:
-            for idx, mid in enumerate(ids.flatten()):
-                if int(mid) != drop_zone_id:
-                    continue
-                _, tvecs, _ = cv2.aruco.estimatePoseSingleMarkers(
-                    [corners[idx]], marker_size, camera_matrix, dist_coeffs)
-                x_cam, y_cam, z_cam = tvecs[0][0]
-
-                # slow-down zone
-                if abs(x_cam) < SLOW_DIST and abs(y_cam) < SLOW_DIST:
-                    vel_east = vel_north = 0.0
-                else:
-                    ve = pid_east(x_cam, dt)
-                    vn = pid_north(y_cam, dt)
-                    # clamp
-                    vel_east  = np.clip(ve, -MAX_VEL, MAX_VEL)
-                    vel_north = np.clip(vn, -MAX_VEL, MAX_VEL)
->>>>>>> 86f01b59
                 break
-        else:
-            integral_x = integral_y = 0.0
-            prev_error_x = prev_error_y = 0.0
-
-        await drone.offboard.set_velocity_ned(
-            VelocityNedYaw(vel_north, vel_east, 0.0, 0.0)
-        )
-
-        # overlay telemetry
-        text = f"x={x_cam:.3f} y={y_cam:.3f} z={z_cam:.3f}" if x_cam is not None else "No marker detected"
-        cv2.putText(stabilized, text, (10, 30), cv2.FONT_HERSHEY_SIMPLEX, 0.6, (0,255,0), 2)
-        cv2.putText(stabilized, f"vx={vel_east:.2f} vy={vel_north:.2f}",
-                    (10, 60), cv2.FONT_HERSHEY_SIMPLEX, 0.6, (255,0,0), 2)
-
-        out.write(stabilized)
-        cv2.imshow("Preview", stabilized)
-        if cv2.waitKey(1) & 0xFF == ord('q'):
-            break
-
-<<<<<<< HEAD
+
             # throttle to consistent FPS
             elapsed = time.time() - loop_start
             sleep_time = FRAME_INTERVAL - elapsed
             if sleep_time > 0:
                 await asyncio.sleep(sleep_time)
-=======
-        await asyncio.sleep(0.01)
->>>>>>> 86f01b59
-
-    try:
-        await drone.offboard.stop()
-    except OffboardError:
-        pass
-    await drone.action.land()
-    await asyncio.sleep(5)
-    await drone.action.disarm()
-    cv2.destroyAllWindows()
+
+    finally:
+        try:
+            await drone.offboard.stop()
+        except OffboardError:
+            pass
+        await drone.action.land()
+        await asyncio.sleep(5)
+        await drone.action.disarm()
+        picam2.stop()
+        picam2.close()
+        out.release()
+        cv2.destroyAllWindows()
 
 async def main():
     drone = await connect_and_arm()
-<<<<<<< HEAD
     off_task = asyncio.create_task(offboard_loop(drone))
     try:
         await off_task
     except KeyboardInterrupt:
         off_task.cancel()
-    finally:
-        print("-- Cleaning up camera & writer")
-=======
-    loop_task = asyncio.create_task(offboard_loop(drone))
-    try:
-        await loop_task
-    except KeyboardInterrupt:
-        loop_task.cancel()
->>>>>>> 86f01b59
-        picam2.stop()
-        picam2.close()
-        out.release()
-        cv2.destroyAllWindows()
-<<<<<<< HEAD
-=======
-        await loop_task
->>>>>>> 86f01b59
 
 if __name__ == "__main__":
     asyncio.run(main())